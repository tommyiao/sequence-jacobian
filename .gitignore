.idea/
__pycache__/
.ipynb_checkpoints/
.DS_Store
<<<<<<< HEAD

*.zip

scripts/
=======
.vscode
>>>>>>> ec206409
<|MERGE_RESOLUTION|>--- conflicted
+++ resolved
@@ -2,11 +2,8 @@
 __pycache__/
 .ipynb_checkpoints/
 .DS_Store
-<<<<<<< HEAD
+.vscode
 
 *.zip
 
-scripts/
-=======
-.vscode
->>>>>>> ec206409
+scripts/